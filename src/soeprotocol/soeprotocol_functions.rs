--- conflicted
+++ resolved
@@ -91,11 +91,7 @@
 }
 
 fn gen_crc_error_json(
-<<<<<<< HEAD
     vec: &Vec<u8>,
-=======
-    rdr: Cursor<&std::vec::Vec<u8>>,
->>>>>>> b91c13ad
     expected_crc: u16,
     given_crc: u16,
 ) -> String {
